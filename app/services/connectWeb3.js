// connectWeb3.ts
import { createConfig, http } from 'wagmi';
import { avalanche, avalancheFuji } from 'wagmi/chains';
import { getDefaultConfig } from 'connectkit';

// Celo chain definitions
const celo = {
  id: 42220,
  name: 'Celo',
  network: 'celo',
  nativeCurrency: {
    decimals: 18,
    name: 'Celo',
    symbol: 'CELO',
  },
  rpcUrls: {
    default: { http: ['https://forno.celo.org'] },
    public: { http: ['https://forno.celo.org'] },
  },
  blockExplorers: {
    default: { name: 'Celo Explorer', url: 'https://explorer.celo.org' },
  },
  testnet: false,
};

const celoAlfajores = {
  id: 44787,
  name: 'Celo Alfajores',
  network: 'celo-alfajores',
  nativeCurrency: {
    decimals: 18,
    name: 'Celo',
    symbol: 'CELO',
  },
  rpcUrls: {
    default: { http: ['https://alfajores-forno.celo-testnet.org'] },
    public: { http: ['https://alfajores-forno.celo-testnet.org'] },
  },
  blockExplorers: {
    default: { name: 'Celo Alfajores Explorer', url: 'https://alfajores-blockscout.celo-testnet.org' },
  },
  testnet: true,
};

export const wagmiConfig = createConfig(
  getDefaultConfig({
<<<<<<< HEAD
    appName: '10xSwap',
    // Enable Avalanche and Celo chains
    chains: [avalanche, avalancheFuji, celo, celoAlfajores],
=======
  appName: 'Accorto',
  // Enable Avalanche mainnet and Avalanche Fuji (testnet) only
  chains: [avalanche, avalancheFuji],
>>>>>>> 338801f4
    transports: {
      [avalanche.id]: http(),
      [avalancheFuji.id]: http(),
      [celo.id]: http(),
      [celoAlfajores.id]: http(),
    },
    autoConnect: false,
    // walletConnectProjectId: process.env.NEXT_PUBLIC_WALLETCONNECT_PROJECT_ID,
  })
);<|MERGE_RESOLUTION|>--- conflicted
+++ resolved
@@ -44,15 +44,9 @@
 
 export const wagmiConfig = createConfig(
   getDefaultConfig({
-<<<<<<< HEAD
-    appName: '10xSwap',
-    // Enable Avalanche and Celo chains
-    chains: [avalanche, avalancheFuji, celo, celoAlfajores],
-=======
   appName: 'Accorto',
   // Enable Avalanche mainnet and Avalanche Fuji (testnet) only
   chains: [avalanche, avalancheFuji],
->>>>>>> 338801f4
     transports: {
       [avalanche.id]: http(),
       [avalancheFuji.id]: http(),
