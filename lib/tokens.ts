--- conflicted
+++ resolved
@@ -107,16 +107,9 @@
   },
 };
 
-<<<<<<< HEAD
 // Celo testnet tokens (Chain ID 11142220 - Celo Sepolia)
 const CELO_TOKENS: Record<string, TokenInfo> = {
   CELO: { symbol: "CELO", address: "CELO", decimals: 18, coingeckoId: "celo" },
-=======
-const runtimeTokenRegistry = new Map<number, Record<string, TokenInfo>>()
-
-const DEFAULT_MAINNET_TOKENS: Record<string, TokenInfo> = {
-  CELO: CELO_NATIVE,
->>>>>>> bc735a08
   CUSD: {
     symbol: "cUSD",
     address: "0x874069Fa1Eb16D44d622F2e0Ca25eeA172369bC1",
@@ -163,7 +156,6 @@
       decimals: 18,
     };
   }
-<<<<<<< HEAD
   if (
     process.env.NEXT_PUBLIC_TOKEN_B &&
     process.env.NEXT_PUBLIC_TOKEN_B.match(/^0x[a-fA-F0-9]{40}$/)
@@ -183,47 +175,10 @@
       address: process.env.NEXT_PUBLIC_TOKEN_C as Address,
       decimals: 18,
     };
-=======
-}
-
-// Celo Sepolia tokens (default testnet)
-const DEFAULT_SEPOLIA_TOKENS: Record<string, TokenInfo> = {
-  CELO: CELO_NATIVE,
-  CUSD: {
-    symbol: 'cUSD',
-    address: (process.env.CELO_CUSD_ADDRESS_SEPOLIA || '0x874069Fa1Eb16D44d622F2e0Ca25eeA172369bC1') as Address,
-    decimals: 18,
-    coingeckoId: 'celo-dollar'
-  },
-  CEUR: {
-    symbol: 'cEUR',
-    address: (process.env.CELO_CEUR_ADDRESS_SEPOLIA || '0x10c892A6EC43a53E45D0B916B4b7D383B1b78C0F') as Address,
-    decimals: 18,
-    coingeckoId: 'celo-euro'
-  }
-}
-
-function getEnvTokens(prefix: string): Record<string, TokenInfo> {
-  const out: Record<string, TokenInfo> = {}
-  for (let i = 1; i <= 5; i++) {
-    const symbol = process.env[`${prefix}_SYMBOL_${i}`]
-    const address = process.env[`${prefix}_ADDRESS_${i}`]
-    const decimals = process.env[`${prefix}_DECIMALS_${i}`]
-    if (!symbol || !address || !decimals) continue
-    if (!/^0x[a-fA-F0-9]{40}$/.test(address)) continue
-    const key = symbol.toUpperCase()
-    out[key] = {
-      symbol,
-      address: address as Address,
-      decimals: Number(decimals) || 18,
-      coingeckoId: process.env[`${prefix}_COINGECKO_${i}`] || undefined
-    }
->>>>>>> bc735a08
   }
   return out;
 }
 
-<<<<<<< HEAD
 // Get the appropriate token registry based on chain ID
 function getTokenRegistry(chainId?: number): Record<string, TokenInfo> {
   const id = chainId ?? Number(process.env.CHAIN_ID || 43113);
@@ -246,31 +201,6 @@
       ...FUJI_TOKENS,
       ...getCustomEnvTokens(),
     };
-=======
-const DEFAULT_CHAIN_ID = Number(process.env.CHAIN_ID || process.env.NEXT_PUBLIC_CHAIN_ID || 11142220)
-
-function getTokenRegistry(chainId?: number): Record<string, TokenInfo> {
-  const target = chainId ?? Number(process.env.CHAIN_ID || DEFAULT_CHAIN_ID)
-  const runtimeEntries = runtimeTokenRegistry.get(target) ?? {}
-
-  if (target === 42220) {
-    // Celo Mainnet
-    return {
-      ...DEFAULT_MAINNET_TOKENS,
-      ...getEnvTokens('CELO_MAINNET'),
-      ...runtimeEntries
-    }
-  }
-
-  // Default to Sepolia for all testnets
-  return {
-    ...DEFAULT_SEPOLIA_TOKENS,
-    // Allow overriding/adding tokens for testnets via env
-    ...getEnvTokens('CELO_SEPOLIA'),
-    ...getEnvTokens('CELO_ALFAJORES'),
-    ...getEnvTokens('CELO_CUSTOM'),
-    ...runtimeEntries
->>>>>>> bc735a08
   }
 }
 
@@ -278,7 +208,6 @@
 export const FUJI_SYMBOL_TO_TOKEN: Record<string, TokenInfo> =
   getTokenRegistry(43113);
 
-<<<<<<< HEAD
 export function resolveTokenBySymbol(
   symbol?: string,
   chainId?: number
@@ -287,7 +216,8 @@
   const key = symbol.toUpperCase();
   const registry = getTokenRegistry(chainId);
   return registry[key] ?? null;
-=======
+}
+
 export function resolveTokenByAddress(address?: Address | string, chainId?: number): TokenInfo | null {
   if (!address || address === 'CELO') return null
   const target = chainId ?? Number(process.env.CHAIN_ID || DEFAULT_CHAIN_ID)
@@ -312,10 +242,5 @@
 }
 
 export function resolveTokenByCoinrankingId(): TokenInfo | null {
-  return null
->>>>>>> bc735a08
-}
-
-export function resolveTokenByCoinrankingId(): TokenInfo | null {
   return null;
 }