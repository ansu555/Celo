"use client";

import Link from "next/link";
import { usePathname } from "next/navigation";
import { useState, useEffect, useRef } from "react";
import { Button } from "@/components/ui/button";
import RuleBuilderModal from "@/components/rule-builder-modal";
import { toast } from "@/hooks/use-toast";
import { ModeToggle } from "@/components/mode-toggle";
import { ConnectKitButton } from "connectkit";
import { useAccount } from "wagmi";
import { cn } from "@/lib/utils";
import { Menu, X } from "lucide-react";
import { useViewport } from "@/hooks/use-viewport";
import { describeRule } from "@/lib/shared/rules";
import { createRule } from "@/features/agent/api/client";

export function Header() {
  const pathname = usePathname();
  const [mobileMenuOpen, setMobileMenuOpen] = useState(false);
  const [rules, setRules] = useState<any[]>([]);
  const { isMobile } = useViewport();
  const { address } = useAccount();
  const mobileMenuRef = useRef<HTMLDivElement>(null);
  const modeToggleRef = useRef<HTMLDivElement>(null);
  // Use Celo wallet address or fallback to placeholder
  const walletAddress = address || "0x0000000000000000000000000000000000000000";

  // Close mobile menu when route changes
  useEffect(() => {
    setMobileMenuOpen(false);
  }, [pathname]);

  // Close mobile menu when clicking outside or pressing escape
  useEffect(() => {
    function handleEscape(e: KeyboardEvent) {
      if (e.key === 'Escape') {
        setMobileMenuOpen(false);
      }
    }

    function handleClickOutside(e: MouseEvent) {
      const target = e.target as Element;
      
      // Don't close if clicking inside mobile menu
      if (mobileMenuRef.current?.contains(target)) {
        return;
      }
      
      // Don't close if clicking on mode toggle or its dropdown
      if (modeToggleRef.current?.contains(target)) {
        return;
      }
      
      // Don't close if clicking on any dropdown menu content (Radix UI portals)
      if (target.closest('[role="menu"]') || 
          target.closest('[data-radix-dropdown-menu-content]') ||
          target.closest('[data-radix-popper-content-wrapper]')) {
        return;
      }
      
      setMobileMenuOpen(false);
    }

    if (mobileMenuOpen) {
      document.addEventListener('keydown', handleEscape);
      document.addEventListener('mousedown', handleClickOutside);
      document.body.style.overflow = 'hidden';
    } else {
      document.body.style.overflow = '';
    }

    return () => {
      document.removeEventListener('keydown', handleEscape);
      document.removeEventListener('mousedown', handleClickOutside);
      document.body.style.overflow = '';
    };
  }, [mobileMenuOpen]);

  const navItems = [
    { name: "Home", href: "/" },
    { name: "Explore", href: "/cryptocurrencies" },
    { name: "Trade", href: "/trade" },
    { name: "Pool", href: "/pool" },
    { name: "Stake", href: "/stake" },
    { name: "Portfolio", href: "/agent-dashboard" },
  ];

  const saveRule = async (rule: any) => {
    // Map UI schema -> API schema
    const type = rule.strategy === 'DCA' ? 'dca' : rule.strategy === 'REBALANCE' ? 'rebalance' : 'rotate'
    const payload = {
      ownerAddress: walletAddress,
      type,
      targets: Array.isArray(rule.coins) ? rule.coins : [],
      rotateTopN: rule.rotateTopN,
      maxSpendUSD: rule.maxSpendUsd,
      maxSlippage: rule.maxSlippagePercent,
      cooldownMinutes: rule.cooldownMinutes,
      // Trigger fields are mapped on the server via mapTrigger
      triggerType: rule.triggerType,
      dropPercent: rule.dropPercent,
      trendWindow: rule.trendWindow,
      trendThreshold: rule.trendThreshold,
      momentumLookback: rule.momentumLookback,
      momentumThreshold: rule.momentumThreshold,
      status: 'active',
    }

    setRules((prev) => [payload as any, ...prev])
    try {
      const json = await createRule(payload)
      setRules((prev) => [{ ...(payload as any), id: json.id }, ...prev.filter((r) => (r as any) !== (payload as any))])
    } catch (e) {
      console.error("Failed to save rule:", e)
    }
  }

  return (
  // Make header transparent so background shader is visible behind it
  <header className="sticky top-0 z-50 w-full bg-transparent text-white backdrop-blur-lg">
  <div className="container relative flex h-16 items-center justify-between px-4 md:px-8">
        {/* Logo */}
  <Link href="/" className="absolute left-8 top-1/2 transform -translate-y-1/2 z-10 flex items-center font-extrabold text-lg md:text-xl tracking-tight">
        <img 
          src="/10xswap_logo.png" 
          alt="Accorto Logo" 
          className="h-8 w-8 mr-2"
        />
        <span className="text-white">Accorto</span>
      </Link>

        {/* Desktop navigation - Centered */}
  <nav className="hidden md:flex gap-6 items-center justify-center absolute left-1/2 transform -translate-x-1/2">
          {navItems.map((item) => {
            const isActive = pathname === item.href;
            return (
              <Link
                key={item.href}
                href={item.href}
                className={cn(
                  // base
                  "text-sm font-medium transition-colors inline-flex items-center justify-center",
                  "px-4 py-2 rounded-full",
                  // visual
                  isActive
                    ? "bg-white/25 text-white backdrop-blur-lg shadow-sm"
                    : "text-white/70 hover:bg-white/5 hover:text-white"
                )}
              >
                {item.name}
              </Link>
            );
          })}
        </nav>

    {/* Desktop wallet connect and mode toggle (aligned to right corner) */}
  <div className="hidden md:flex items-center gap-3 text-white absolute right-8 top-1/2 transform -translate-y-1/2">
                <RuleBuilderModal
            trigger={
              <Button
                variant="ghost"
                size="default"
                className="px-6 py-2 rounded-[40px] bg-white/8 text-white border border-white/10 backdrop-blur-lg hover:bg-white/12 shadow-[0_6px_18px_rgba(0,0,0,0.25)] flex items-center gap-3"
              >
                {/* optional left icon could go here */}
                <span className="font-medium">Auto-Pilot Portfolio</span>
              </Button>
            }
            availableCoins={[
              { id: 'celo', symbol: 'CELO', name: 'Celo' },
              { id: 'celo-dollar', symbol: 'cUSD', name: 'Celo Dollar' },
              { id: 'celo-euro', symbol: 'cEUR', name: 'Celo Euro' },
            ]}
            onPreview={(rule) => {
              toast({ title: "Preview", description: describeRule(rule) })
            }}
            onSave={(rule) => {
              saveRule(rule)
              toast({ title: "Rule saved", description: describeRule(rule) })
            }}
          />
<<<<<<< HEAD
          <ConnectKitButton />
          <ModeToggle />
=======
              <ConnectKitButton.Custom>
            {({ isConnected, show, truncatedAddress }) => (
              <Button onClick={show} variant="ghost" size="default" className="px-4 py-2 rounded-[32px] bg-white/6 text-white border border-white/10 backdrop-blur-lg hover:bg-white/12 shadow-sm">
                <span className="font-medium text-sm">{isConnected ? truncatedAddress : "0xA339••••1366"}</span>
              </Button>
            )}
          </ConnectKitButton.Custom>
          <div className="ml-2">
            <ModeToggle />
          </div>
>>>>>>> 338801f4
        </div>

        {/* Mobile menu button */}
        <Button
          variant="ghost"
          size="icon"
          className="md:hidden"
          onClick={() => setMobileMenuOpen(!mobileMenuOpen)}
          aria-label="Toggle mobile menu"
        >
          {mobileMenuOpen ? <X className="h-5 w-5" /> : <Menu className="h-5 w-5" />}
        </Button>
      </div>

      {/* Mobile menu */}
      {mobileMenuOpen && (
        <div ref={mobileMenuRef} className="mobile-menu md:hidden border-t bg-white/95 backdrop-blur dark:bg-[#171717]/95 absolute w-full z-40">
          <div className="container py-4 space-y-4">
            <nav className="flex flex-col space-y-3">
              {navItems.map((item) => (
                <Link
                  key={item.href}
                  href={item.href}
                  className={cn(
                    "text-sm font-medium transition-colors py-2 px-2 rounded-md",
                    pathname === item.href
                      ? "text-primary dark:text-[#A3B18A] bg-primary/10 dark:bg-[#A3B18A]/10"
                      : "text-gray-700 hover:text-primary hover:bg-primary/5 dark:text-[#A3B18A]/60 dark:hover:text-[#A3B18A] dark:hover:bg-[#A3B18A]/5"
                  )}
                  onClick={() => setMobileMenuOpen(false)}
                >
                  {item.name}
                </Link>
              ))}
            </nav>
            <div className="flex flex-col gap-3 pt-3 border-t">
              <RuleBuilderModal
                trigger={
                  <Button 
                    variant="outline" 
                    size="default" 
                    className="w-full group relative overflow-hidden transition-all duration-300 hover:scale-105 hover:shadow-lg hover:shadow-primary/25 dark:hover:shadow-[#A3B18A]/25"
                  >
                    <span className="relative z-10 transition-colors duration-300 group-hover:text-white dark:group-hover:text-black">
                      Auto-Pilot Portfolio
                    </span>
                    <div className="absolute inset-0 bg-gradient-to-r from-primary to-primary/80 dark:from-[#A3B18A] dark:to-[#A3B18A]/80 transform scale-x-0 group-hover:scale-x-100 transition-transform duration-300 origin-left"></div>
                  </Button>
                }
                availableCoins={[
                  { id: 'celo', symbol: 'CELO', name: 'Celo' },
                  { id: 'celo-dollar', symbol: 'cUSD', name: 'Celo Dollar' },
                  { id: 'celo-euro', symbol: 'cEUR', name: 'Celo Euro' },
                ]}
                onPreview={(rule) => {
                  toast({ title: "Preview", description: describeRule(rule) })
                }}
                onSave={(rule) => {
                  saveRule(rule)
                  toast({ title: "Rule saved", description: describeRule(rule) })
                }}
              />
              <div className="w-full">
                <ConnectKitButton />
              </div>
              <div className="flex justify-center">
                <div ref={modeToggleRef} data-theme-toggle>
                  <ModeToggle />
                </div>
              </div>
            </div>
          </div>
        </div>
      )}
    </header>
  );
}<|MERGE_RESOLUTION|>--- conflicted
+++ resolved
@@ -180,10 +180,6 @@
               toast({ title: "Rule saved", description: describeRule(rule) })
             }}
           />
-<<<<<<< HEAD
-          <ConnectKitButton />
-          <ModeToggle />
-=======
               <ConnectKitButton.Custom>
             {({ isConnected, show, truncatedAddress }) => (
               <Button onClick={show} variant="ghost" size="default" className="px-4 py-2 rounded-[32px] bg-white/6 text-white border border-white/10 backdrop-blur-lg hover:bg-white/12 shadow-sm">
@@ -194,7 +190,6 @@
           <div className="ml-2">
             <ModeToggle />
           </div>
->>>>>>> 338801f4
         </div>
 
         {/* Mobile menu button */}
